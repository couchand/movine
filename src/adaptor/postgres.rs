--- conflicted
+++ resolved
@@ -18,13 +18,8 @@
             port = port,
             database = database,
         );
-<<<<<<< HEAD
-        let conn = postgres::Connection::connect(connection_params, postgres::TlsMode::None)?;
+        let conn = postgres::Client::connect(&connection_params, postgres::NoTls)?;
         Ok(Box::new(Self { conn }))
-=======
-        let conn = postgres::Client::connect(&connection_params, postgres::NoTls)?;
-        Ok(Self { conn })
->>>>>>> a67f23af
     }
 
     pub fn from_params(params: &PostgresParams) -> Result<Box<dyn DbAdaptor>> {
@@ -36,18 +31,13 @@
             port = params.port,
             database = params.database,
         );
-<<<<<<< HEAD
-        let conn = postgres::Connection::connect(connection_params, postgres::TlsMode::None)?;
+        let conn = postgres::Client::connect(&connection_params, postgres::NoTls)?;
         Ok(Box::new(Self { conn }))
     }
 
     pub fn from_url(url: &str) -> Result<Box<dyn DbAdaptor>> {
-        let conn = postgres::Connection::connect(url, postgres::TlsMode::None)?;
+        let conn = postgres::Client::connect(&url, postgres::NoTls)?;
         Ok(Box::new(Self { conn }))
-=======
-        let conn = postgres::Client::connect(&connection_params, postgres::NoTls)?;
-        Ok(Self { conn })
->>>>>>> a67f23af
     }
 }
 
